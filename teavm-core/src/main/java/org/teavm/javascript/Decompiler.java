--- conflicted
+++ resolved
@@ -212,11 +212,7 @@
             node.getVariables().add(program.variableAt(i).getRegister());
         }
         Optimizer optimizer = new Optimizer();
-<<<<<<< HEAD
-        optimizer.optimize(node, program);
-=======
         optimizer.optimize(node, splitter);
->>>>>>> 7a109a6f
         node.getModifiers().addAll(mapModifiers(method.getModifiers()));
         int paramCount = Math.min(method.getSignature().length, program.variableCount());
         for (int i = 0; i < paramCount; ++i) {
